--- conflicted
+++ resolved
@@ -1,8 +1,12 @@
-<<<<<<< HEAD
-export { assert, assertHasProperty, hasProperty, zip, chunk, pad };
-=======
-export { assert, assertHasProperty, hasProperty, assertIsObject };
->>>>>>> 3674710f
+export {
+  assert,
+  assertHasProperty,
+  hasProperty,
+  assertIsObject,
+  zip,
+  chunk,
+  pad,
+};
 
 function assert(condition: boolean, message?: string): asserts condition {
   if (!condition) {
