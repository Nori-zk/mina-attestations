--- conflicted
+++ resolved
@@ -536,7 +536,6 @@
   return { type: 'ifThenElse', condition, thenNode, elseNode };
 }
 
-<<<<<<< HEAD
 // helpers to create the context
 
 type ContextType = 'zk-app' | 'https';
@@ -629,7 +628,7 @@
   ]);
 
   return context;
-=======
+}
 function compute<Inputs extends readonly Node[], Output>(
   inputs: [...Inputs],
   outputType: ProvableType<Output>,
@@ -645,7 +644,6 @@
     computation: computation as (inputs: any[]) => Output,
     outputType,
   };
->>>>>>> 3f407f38
 }
 
 // helpers to extract/recombine portions of the spec inputs
