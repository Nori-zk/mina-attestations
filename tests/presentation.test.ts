import { test } from 'node:test';
import assert from 'node:assert';
import { Field, Bytes } from 'o1js';
import { Claim, Constant, Operation, Spec } from '../src/program-spec.ts';
import {
  issuerKey,
  owner,
  ownerKey,
  randomPublicKey,
  zkAppAddress,
} from './test-utils.ts';
import { Credential } from '../src/credential-index.ts';
import { Presentation, PresentationRequest } from '../src/presentation.ts';

test('program with simple spec and signature credential', async (t) => {
  const Bytes32 = Bytes(32);

  const spec = Spec(
    {
      signedData: Credential.Simple({ age: Field, name: Bytes32 }),
      targetAge: Claim(Field),
      targetName: Constant(Bytes32, Bytes32.fromString('Alice')),
    },
    ({ signedData, targetAge, targetName }) => ({
      assert: Operation.and(
        Operation.equals(Operation.property(signedData, 'age'), targetAge),
        Operation.equals(Operation.property(signedData, 'name'), targetName)
      ),
      ouputClaim: Operation.property(signedData, 'age'),
    })
  );

  // presentation request
  let requestInitial = PresentationRequest.noContext(spec, {
    targetAge: Field(18),
  });
  let json = PresentationRequest.toJSON(requestInitial);

  // wallet: deserialize and compile request
  let deserialized = PresentationRequest.fromJSON('no-context', json);
  let request = await Presentation.compile(deserialized);

  await t.test('compile program', async () => {
    assert(
      await request.program.compile(),
      'Verification key should be generated for zk program'
    );
  });

  await t.test('run program with valid input', async () => {
    // issuance
    let data = { age: Field(18), name: Bytes32.fromString('Alice') };
    let signedData = Credential.sign(issuerKey, { owner, data });

    // presentation
    let presentation = await Presentation.create(ownerKey, {
      request,
      credentials: [signedData],
      context: undefined,
    });

<<<<<<< HEAD
    let { claims, outputClaim, proof } = presentation;
    assert(proof, 'Proof should be generated');
=======
    // verifies
    await Presentation.verify(request, presentation, undefined);
>>>>>>> 2d4c5737

    let { proof } = presentation;
    assert(proof, 'Proof should be generated');
    assert.deepStrictEqual(
      claims.targetAge,
      Field(18),
      'Public input should match'
    );
    assert.deepStrictEqual(
      outputClaim,
      Field(18),
      'Public output should match the age'
    );
  });

  await t.test('run program with invalid age input', async () => {
    const data = { age: Field(20), name: Bytes32.fromString('Alice') };
    let signedData = Credential.sign(issuerKey, { owner, data });

    await assert.rejects(
      async () =>
        await Presentation.create(ownerKey, {
          request,
          credentials: [signedData],
          context: undefined,
        }),
      /Program assertion failed/,
      'Program should fail with invalid input'
    );
  });

  await t.test('run program with invalid name input', async () => {
    const data = { age: Field(18), name: Bytes32.fromString('Bob') };
    let signedData = Credential.sign(issuerKey, { owner, data });

    await assert.rejects(
      () =>
        Presentation.create(ownerKey, {
          request,
          credentials: [signedData],
          context: undefined,
        }),
      /Program assertion failed/,
      'Program should fail with invalid input'
    );
  });
});

test('program with owner and issuer operations', async (t) => {
  const InputData = { dummy: Field };
  const SignedData = Credential.Simple(InputData);

  const spec = Spec(
    {
      signedData: SignedData,
      expectedDummy: Constant(Field, Field(123)),
    },
    ({ signedData, expectedDummy }) => ({
      assert: Operation.equals(
        Operation.property(signedData, 'dummy'),
        expectedDummy
      ),
      ouputClaim: Operation.record({
        owner: Operation.owner,
        issuer: Operation.issuer(signedData),
        dummy: Operation.property(signedData, 'dummy'),
      }),
    })
  );
  let requestInitial = PresentationRequest.noContext(spec, {});
  let request = await Presentation.compile(requestInitial);

  await t.test('compile program', async () => {
    assert(await request.program.compile(), 'Program should compile');
  });

  await t.test('run program with valid input', async () => {
    let dummyData = { dummy: Field(123) };
    let signedData = Credential.sign(issuerKey, { owner, data: dummyData });
    let presentation = await Presentation.create(ownerKey, {
      request,
      credentials: [signedData],
      context: undefined,
    });
    await Presentation.verify(request, presentation, undefined);

<<<<<<< HEAD
    let { outputClaim, proof } = presentation;
    assert(proof, 'Proof should be generated');

    assert.deepStrictEqual(outputClaim.owner, owner);

    const expectedIssuerField = SignedData.issuer(signedData.witness);
    assert.deepStrictEqual(outputClaim.issuer, expectedIssuerField);

    assert.deepStrictEqual(outputClaim.dummy, Field(123));
=======
    let { proof } = presentation;
    assert(proof, 'Proof should be generated');
    assert.deepStrictEqual(proof.publicOutput.owner, owner);
    const expectedIssuerField = SignedData.issuer(signedData.witness);
    assert.deepStrictEqual(proof.publicOutput.issuer, expectedIssuerField);
    assert.deepStrictEqual(proof.publicOutput.dummy, Field(123));
>>>>>>> 2d4c5737
  });
});

test('presentation with context binding', async (t) => {
  const Bytes32 = Bytes(32);
  const InputData = { age: Field, name: Bytes32 };

  const spec = Spec(
    {
      signedData: Credential.Simple(InputData),
      targetAge: Claim(Field),
      targetName: Constant(Bytes32, Bytes32.fromString('Alice')),
    },
    ({ signedData, targetAge, targetName }) => ({
      assert: Operation.and(
        Operation.equals(Operation.property(signedData, 'age'), targetAge),
        Operation.equals(Operation.property(signedData, 'name'), targetName)
      ),
      ouputClaim: Operation.property(signedData, 'age'),
    })
  );
  const data = { age: Field(18), name: Bytes32.fromString('Alice') };
  const signedData = Credential.sign(issuerKey, { owner, data });

  await t.test('presentation with zk-app context', async (t) => {
    let request = PresentationRequest.zkApp(
      spec,
      { targetAge: Field(18) },
      { action: Field(123) }
    );

    let presentation = await Presentation.create(ownerKey, {
      request,
      context: { verifierIdentity: zkAppAddress },
      credentials: [signedData],
    });

    // verifies
    await Presentation.verify(request, presentation, {
      verifierIdentity: zkAppAddress,
    });

    // doesn't verify against different context
    await assert.rejects(
      () =>
        Presentation.verify(request, presentation, {
          verifierIdentity: randomPublicKey(),
        }),
      /Invalid context/,
      'Should throw an error for invalid context'
    );

    // doesn't verify against request for different action
    let request2 = PresentationRequest.zkApp(
      spec,
      { targetAge: Field(18) },
      { action: Field(124) }
    );
    await assert.rejects(
      () =>
        Presentation.verify(request2, presentation, {
          verifierIdentity: zkAppAddress,
        }),
      /Invalid context/,
      'Should throw an error for invalid context'
    );
  });

  await t.test('presentation with https context', async () => {
    let request = PresentationRequest.https(
      spec,
      { targetAge: Field(18) },
      { action: 'POST /api/verify' }
    );

    let presentation = await Presentation.create(ownerKey, {
      request,
      credentials: [signedData],
      context: { verifierIdentity: 'test.com' },
    });

    await Presentation.verify(request, presentation, {
      verifierIdentity: 'test.com',
    });
  });
});

test('serialize presentation', async (t) => {
  const Bytes32 = Bytes(32);
  const InputData = { age: Field, name: Bytes32 };

  const spec = Spec(
    {
      signedData: Credential.Simple(InputData),
      targetAge: Claim(Field),
      targetName: Constant(Bytes32, Bytes32.fromString('Alice')),
    },
    ({ signedData, targetAge, targetName }) => ({
      assert: Operation.and(
        Operation.equals(Operation.property(signedData, 'age'), targetAge),
        Operation.equals(Operation.property(signedData, 'name'), targetName)
      ),
      ouputClaim: Operation.property(signedData, 'age'),
    })
  );
  const data = { age: Field(18), name: Bytes32.fromString('Alice') };
  const signedData = Credential.sign(issuerKey, { owner, data });

  await t.test('serialize presentation with zk-app context', async (t) => {
    let request = await PresentationRequest.zkApp(
      spec,
      { targetAge: Field(18) },
      { action: Field(123) }
    );

    let presentation = await Presentation.create(ownerKey, {
      request,
      context: { verifierIdentity: zkAppAddress },
      credentials: [signedData],
    });

    assert(presentation.proof, 'Proof should be generated');

    let serialized = Presentation.toJSON(presentation);

    let deserialized = await Presentation.fromJSON(serialized);

    let reserialized = Presentation.toJSON(deserialized);

    assert.deepStrictEqual(serialized, reserialized);
  });
});<|MERGE_RESOLUTION|>--- conflicted
+++ resolved
@@ -59,15 +59,10 @@
       context: undefined,
     });
 
-<<<<<<< HEAD
-    let { claims, outputClaim, proof } = presentation;
-    assert(proof, 'Proof should be generated');
-=======
     // verifies
     await Presentation.verify(request, presentation, undefined);
->>>>>>> 2d4c5737
-
-    let { proof } = presentation;
+
+    let { claims, outputClaim, proof } = presentation;
     assert(proof, 'Proof should be generated');
     assert.deepStrictEqual(
       claims.targetAge,
@@ -152,24 +147,13 @@
     });
     await Presentation.verify(request, presentation, undefined);
 
-<<<<<<< HEAD
     let { outputClaim, proof } = presentation;
     assert(proof, 'Proof should be generated');
 
     assert.deepStrictEqual(outputClaim.owner, owner);
-
     const expectedIssuerField = SignedData.issuer(signedData.witness);
     assert.deepStrictEqual(outputClaim.issuer, expectedIssuerField);
-
     assert.deepStrictEqual(outputClaim.dummy, Field(123));
-=======
-    let { proof } = presentation;
-    assert(proof, 'Proof should be generated');
-    assert.deepStrictEqual(proof.publicOutput.owner, owner);
-    const expectedIssuerField = SignedData.issuer(signedData.witness);
-    assert.deepStrictEqual(proof.publicOutput.issuer, expectedIssuerField);
-    assert.deepStrictEqual(proof.publicOutput.dummy, Field(123));
->>>>>>> 2d4c5737
   });
 });
 
@@ -279,7 +263,7 @@
   const signedData = Credential.sign(issuerKey, { owner, data });
 
   await t.test('serialize presentation with zk-app context', async (t) => {
-    let request = await PresentationRequest.zkApp(
+    let request = PresentationRequest.zkApp(
       spec,
       { targetAge: Field(18) },
       { action: Field(123) }
@@ -294,9 +278,7 @@
     assert(presentation.proof, 'Proof should be generated');
 
     let serialized = Presentation.toJSON(presentation);
-
     let deserialized = await Presentation.fromJSON(serialized);
-
     let reserialized = Presentation.toJSON(deserialized);
 
     assert.deepStrictEqual(serialized, reserialized);
